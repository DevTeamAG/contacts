--- conflicted
+++ resolved
@@ -158,14 +158,9 @@
 export interface Contact {
   contactId: string;
   displayName?: string;
-<<<<<<< HEAD
   phoneNumbers: PhoneNumber[];
   emails: EmailAddress[];
-=======
   photoThumbnail?: string;
-  phoneNumbers: string[];
-  emails: string[];
->>>>>>> 9fd7fbc9
   organizationName?: string;
   organizationRole?: string;
   birthday?: string;
